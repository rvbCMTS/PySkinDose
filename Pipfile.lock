--- conflicted
+++ resolved
@@ -56,10 +56,6 @@
                 "sha256:a71042bb7207c03d5647f280427f14bfbd1a65c9eb84f4b341d85fafb6bb4bdf",
                 "sha256:e2ffeea817964356ba4470efba7c2f42b6b0de0b04e66378507e3e2504bbff4c"
             ],
-<<<<<<< HEAD
-            "markers": "python_version >= '2.7' and python_version not in '3.0, 3.1, 3.2, 3.3, 3.4'",
-=======
->>>>>>> 57eea3a8
             "version": "==0.17"
         },
         "idna": {
@@ -145,10 +141,6 @@
                 "sha256:1e467ca2ea056e8065cbd5d6c61e5052bb50826bde84c40f6a5ed77e82125710",
                 "sha256:77fd75dad81109ee91f30eb49146196f79afbbae041f298ae4886c8c2b5e23d7"
             ],
-<<<<<<< HEAD
-            "markers": "python_version ~= '3.6'",
-=======
->>>>>>> 57eea3a8
             "version": "==0.2.6"
         },
         "myst-parser": {
@@ -186,10 +178,6 @@
                 "sha256:e9459f40244bb02b2f14f6af0cd0732791d72232bbb0dc4bab57ef88e75f6935",
                 "sha256:edb1f041a9146dcf02cd7df7187db46ab524b9af2515f392f337c7cbbf5b52cd"
             ],
-<<<<<<< HEAD
-            "markers": "python_version >= '3.7'",
-=======
->>>>>>> 57eea3a8
             "version": "==1.20.2"
         },
         "numpy-stl": {
@@ -225,10 +213,6 @@
                 "sha256:dbb255975eb94143f2e6ec7dadda671d25147939047839cd6b8a4aff0379bb9b",
                 "sha256:df6f10b85aef7a5bb25259ad651ad1cc1d6bb09000595cab47e718cbac250b1d"
             ],
-<<<<<<< HEAD
-            "markers": "python_full_version >= '3.7.1'",
-=======
->>>>>>> 57eea3a8
             "version": "==1.2.3"
         },
         "pillow": {
@@ -267,10 +251,6 @@
                 "sha256:e98eca29a05913e82177b3ba3d198b1728e164869c613d76d0de4bde6768a50e",
                 "sha256:f217c3954ce5fd88303fc0c317af55d5e0204106d86dea17eb8205700d47dec2"
             ],
-<<<<<<< HEAD
-            "markers": "python_version >= '3.6'",
-=======
->>>>>>> 57eea3a8
             "version": "==8.2.0"
         },
         "plotly": {
@@ -311,10 +291,6 @@
                 "sha256:f4634b033faf0d968bb9220dd1c793b897ab7f1189956e1aa9eae752527127d3",
                 "sha256:fcc01e900c1d7bee2a37e5d6e4f9194760a93597c97fee89c4ae51701de03563"
             ],
-<<<<<<< HEAD
-            "markers": "python_version >= '2.6' and python_version not in '3.0, 3.1, 3.2, 3.3'",
-=======
->>>>>>> 57eea3a8
             "version": "==5.8.0"
         },
         "pydicom": {
@@ -329,10 +305,6 @@
                 "sha256:2656e1a6edcdabf4275f9a3640db59fd5de107d88e8663c5d4e9a0fa62f77f94",
                 "sha256:534ef71d539ae97d4c3a4cf7d6f110f214b0e687e92f9cb9d2a3b0d3101289c8"
             ],
-<<<<<<< HEAD
-            "markers": "python_version >= '3.5'",
-=======
->>>>>>> 57eea3a8
             "version": "==2.8.1"
         },
         "pyparsing": {
@@ -436,10 +408,6 @@
                 "sha256:e9da33e21c9bc1b92c20b5328adb13e5f193b924c9b969cd700c8908f315aa59",
                 "sha256:ffdfb09315896c6e9ac739bb6e13a19255b698c24e6b28314426fd40a1180822"
             ],
-<<<<<<< HEAD
-            "markers": "python_version < '3.10' and python_version >= '3.7'",
-=======
->>>>>>> 57eea3a8
             "version": "==1.6.2"
         },
         "six": {
@@ -511,10 +479,6 @@
                 "sha256:daec693491c52e9498632dfbe9ccfc4882a557f5fa08982db1b4d3adbe0887c3",
                 "sha256:ebdebdb95e3477ceea267decfc0784859aa3df3e27e22d23b83e9b272bf157ae"
             ],
-<<<<<<< HEAD
-            "markers": "python_version >= '2.7' and python_version not in '3.0, 3.1, 3.2, 3.3'",
-=======
->>>>>>> 57eea3a8
             "version": "==4.60.0"
         },
         "urllib3": {
@@ -522,11 +486,7 @@
                 "sha256:2f4da4594db7e1e110a944bb1b551fdf4e6c136ad42e4234131391e21eb5b0df",
                 "sha256:e7b021f7241115872f92f43c6508082facffbd1c048e3c6e2bb9c2a157e28937"
             ],
-<<<<<<< HEAD
-            "markers": "python_version >= '2.7' and python_version not in '3.0, 3.1, 3.2, 3.3, 3.4' and python_version < '4'",
-=======
             "index": "pypi",
->>>>>>> 57eea3a8
             "version": "==1.26.4"
         }
     },
@@ -540,18 +500,10 @@
         },
         "anyio": {
             "hashes": [
-<<<<<<< HEAD
-                "sha256:4a41c5b3a65ed92e469d51b6fba3779301850ea2e352afcf9e36c46f21ee14a9",
-                "sha256:aa3da546ed17f097ca876c78024dea380a3b7fa80759abfdda59f12176a3dac8"
-            ],
-            "markers": "python_full_version >= '3.6.2'",
-            "version": "==2.2.0"
-=======
                 "sha256:20f783c51086bc9b5af2fceaee3a24f58a4f0ad7efcb41048b7845179d22bb11",
                 "sha256:6a770e34353d5a95341d46fb1c3254b0265462605b46f36ea69f0459fc282524"
             ],
             "version": "==3.0.0rc3"
->>>>>>> 57eea3a8
         },
         "appdirs": {
             "hashes": [
@@ -752,10 +704,6 @@
                 "sha256:acda948ffcfe4bd0c4a57834b74ad968b91925b8201b740ca9d46fb8c5c618ce",
                 "sha256:b7157d62ea3c2c0c57b81a05e4569853e976a3dda5dd7a1cb86be78978c3c5f8"
             ],
-<<<<<<< HEAD
-            "markers": "python_version >= '3.5'",
-=======
->>>>>>> 57eea3a8
             "version": "==5.0.5"
         },
         "defusedxml": {
@@ -763,10 +711,6 @@
                 "sha256:1bb3032db185915b62d7c6209c5a8792be6a32ab2fedacc84e01b52c51aa3e69",
                 "sha256:a352e7e428770286cc899e2542b6cdaedb2b4953ff269a210103ec58f6198a61"
             ],
-<<<<<<< HEAD
-            "markers": "python_version >= '2.7' and python_version not in '3.0, 3.1, 3.2, 3.3, 3.4'",
-=======
->>>>>>> 57eea3a8
             "version": "==0.7.1"
         },
         "docutils": {
@@ -774,10 +718,6 @@
                 "sha256:a71042bb7207c03d5647f280427f14bfbd1a65c9eb84f4b341d85fafb6bb4bdf",
                 "sha256:e2ffeea817964356ba4470efba7c2f42b6b0de0b04e66378507e3e2504bbff4c"
             ],
-<<<<<<< HEAD
-            "markers": "python_version >= '2.7' and python_version not in '3.0, 3.1, 3.2, 3.3, 3.4'",
-=======
->>>>>>> 57eea3a8
             "version": "==0.17"
         },
         "entrypoints": {
@@ -818,18 +758,10 @@
         },
         "ipykernel": {
             "hashes": [
-<<<<<<< HEAD
-                "sha256:21abd584543759e49010975a4621603b3cf871b1039cb3879a14094717692614",
-                "sha256:a682e4f7affd86d9ce9b699d21bcab6d5ec9fbb2bfcb194f2706973b252bc509"
-            ],
-            "markers": "python_version >= '3.5'",
-            "version": "==5.5.3"
-=======
                 "sha256:8d77fd8bd9b8d2d94b5695e407ef14da721774c6d54987610585be47721530e0",
                 "sha256:ea9fa97661f3f881490f0f4efbd52f9a8d6e29d3db10f9e135fcf75d331fadf1"
             ],
             "version": "==6.0.0a2"
->>>>>>> 57eea3a8
         },
         "ipython": {
             "hashes": [
@@ -887,10 +819,6 @@
                 "sha256:c4bca1d0846186ca8be97f4d2fa6d2bae889cce4892a167ffa1ba6bd1f73e782",
                 "sha256:e053a2c44b6fa597feebe2b3ecb5eea3e03d1d91cc94351a52931ee1426aecfc"
             ],
-<<<<<<< HEAD
-            "markers": "python_version >= '3.5'",
-=======
->>>>>>> 57eea3a8
             "version": "==6.1.12"
         },
         "jupyter-core": {
@@ -913,10 +841,6 @@
                 "sha256:951b944f25dcf7e34106415859630273f59a472fdb24e866f63ef431b232d3a0",
                 "sha256:db646c991c17ad3dff12e419d36e2b91025912dfd21d13f8ddd524531e6d63bf"
             ],
-<<<<<<< HEAD
-            "markers": "python_version >= '3.6'",
-=======
->>>>>>> 57eea3a8
             "version": "==1.5.1"
         },
         "jupyterlab": {
@@ -939,10 +863,6 @@
                 "sha256:2a7f0b125a59a7cc543f62e5f9dea50b44b3459b3f679db7e3dbe0f8616f90bc",
                 "sha256:94e606edb7b60e3fc54b8b4de14cded1483959361df9023e50092b6f8ede9cf6"
             ],
-<<<<<<< HEAD
-            "markers": "python_version >= '3.6'",
-=======
->>>>>>> 57eea3a8
             "version": "==2.4.0"
         },
         "jupyterlab-widgets": {
@@ -1025,10 +945,6 @@
                 "sha256:db17271330c68c8c88d46d72349e24c147bb6f34ec82d8481a8f025c4d26589c",
                 "sha256:e79437364a2376892b3f46bedbf9b444e5396cfb1bc366a472c37b48e9551500"
             ],
-<<<<<<< HEAD
-            "markers": "python_full_version >= '3.6.1'",
-=======
->>>>>>> 57eea3a8
             "version": "==0.5.3"
         },
         "nbconvert": {
@@ -1043,10 +959,6 @@
                 "sha256:b516788ad70771c6250977c1374fcca6edebe6126fd2adb5a69aa5c2356fd1c8",
                 "sha256:eb8447edd7127d043361bc17f2f5a807626bc8e878c7709a1c647abda28a9171"
             ],
-<<<<<<< HEAD
-            "markers": "python_version >= '3.5'",
-=======
->>>>>>> 57eea3a8
             "version": "==5.1.3"
         },
         "nest-asyncio": {
@@ -1068,10 +980,6 @@
                 "sha256:cb271af1e8134e3d6fc6d458bdc79c40cbfc84c1eb036a493f216d58f0880e92",
                 "sha256:cbc9398d6c81473e9cdb891d2cae9c0d3718fca289dda6d26df5cb660fcadc7d"
             ],
-<<<<<<< HEAD
-            "markers": "python_version >= '3.6'",
-=======
->>>>>>> 57eea3a8
             "version": "==6.3.0"
         },
         "npm": {
@@ -1111,10 +1019,6 @@
                 "sha256:12b83492c6239ce32ff5eed6d3639d6a536170723c6f3f1506869f1ace413398",
                 "sha256:a8c4922db71e4fdb90e0d0bc6e50f9b273d3397925e5e60a717e719201778d22"
             ],
-<<<<<<< HEAD
-            "markers": "python_version >= '3.6'",
-=======
->>>>>>> 57eea3a8
             "version": "==0.8.2"
         },
         "pathspec": {
@@ -1157,10 +1061,6 @@
                 "sha256:1e7bc14fd6ca9c3fc07309b73a7a3469920dfe88ca9f331c02258cc62736cbc2",
                 "sha256:c5843b3e1b4689a3599a2463e5b5850d110d1a7e28a94bdc2c6f5bb6585cfb18"
             ],
-<<<<<<< HEAD
-            "markers": "python_version >= '2.7' and python_version not in '3.0, 3.1, 3.2, 3.3'",
-=======
->>>>>>> 57eea3a8
             "version": "==0.10.0"
         },
         "prompt-toolkit": {
@@ -1168,10 +1068,6 @@
                 "sha256:bf00f22079f5fadc949f42ae8ff7f05702826a97059ffcc6281036ad40ac6f04",
                 "sha256:e1b4f11b9336a28fa11810bc623c357420f69dfdb6d2dac41ca2c21a55c033bc"
             ],
-<<<<<<< HEAD
-            "markers": "python_full_version >= '3.6.1'",
-=======
->>>>>>> 57eea3a8
             "version": "==3.0.18"
         },
         "ptyprocess": {
@@ -1194,10 +1090,6 @@
                 "sha256:514f76d918fcc0b55c6680472f0a37970994e07bbb80725808c17089be302068",
                 "sha256:c389c1d06bf7904078ca03399a4816f974a1d590090fecea0c63ec26ebaf1cef"
             ],
-<<<<<<< HEAD
-            "markers": "python_version >= '2.7' and python_version not in '3.0, 3.1, 3.2, 3.3'",
-=======
->>>>>>> 57eea3a8
             "version": "==2.7.0"
         },
         "pycparser": {
@@ -1220,10 +1112,6 @@
                 "sha256:7893783d01b8a89811dd72d7dfd4d84ff098e5eed95cfa8905b22bbffe52efc3",
                 "sha256:f5bc8ecabc05bb9d291eb5203d6810b49040f6ff446a756326104746cc00c1db"
             ],
-<<<<<<< HEAD
-            "markers": "python_version >= '2.7' and python_version not in '3.0, 3.1, 3.2, 3.3'",
-=======
->>>>>>> 57eea3a8
             "version": "==2.3.1"
         },
         "pygments": {
@@ -1231,10 +1119,6 @@
                 "sha256:2656e1a6edcdabf4275f9a3640db59fd5de107d88e8663c5d4e9a0fa62f77f94",
                 "sha256:534ef71d539ae97d4c3a4cf7d6f110f214b0e687e92f9cb9d2a3b0d3101289c8"
             ],
-<<<<<<< HEAD
-            "markers": "python_version >= '3.5'",
-=======
->>>>>>> 57eea3a8
             "version": "==2.8.1"
         },
         "pylama": {
@@ -1315,10 +1199,6 @@
                 "sha256:f7f63ce127980d40f3e6a5fdb87abf17ce1a7c2bd8bf2c7560e1bbce8ab1f92d",
                 "sha256:ff1ea14075bbddd6f29bf6beb8a46d0db779bcec6b9820909584081ec119f8fd"
             ],
-<<<<<<< HEAD
-            "markers": "python_version >= '3.6'",
-=======
->>>>>>> 57eea3a8
             "version": "==22.0.3"
         },
         "regex": {
@@ -1465,10 +1345,6 @@
                 "sha256:9a7dbcfbc2778830eeb70261bf7aa9d98a3eac8631a3afe3febeb57c12f798be",
                 "sha256:daed77f9fad7b32558fa84b226a76f45a02242c20813502f36c4e1ade6d8f1ad"
             ],
-<<<<<<< HEAD
-            "markers": "python_version >= '3.6'",
-=======
->>>>>>> 57eea3a8
             "version": "==0.9.4"
         },
         "testpath": {
@@ -1587,11 +1463,7 @@
                 "sha256:2f4da4594db7e1e110a944bb1b551fdf4e6c136ad42e4234131391e21eb5b0df",
                 "sha256:e7b021f7241115872f92f43c6508082facffbd1c048e3c6e2bb9c2a157e28937"
             ],
-<<<<<<< HEAD
-            "markers": "python_version >= '2.7' and python_version not in '3.0, 3.1, 3.2, 3.3, 3.4' and python_version < '4'",
-=======
             "index": "pypi",
->>>>>>> 57eea3a8
             "version": "==1.26.4"
         },
         "wcwidth": {
@@ -1617,23 +1489,16 @@
         },
         "zipp": {
             "hashes": [
-<<<<<<< HEAD
+                "sha256:3607921face881ba3e026887d8150cca609d517579abe052ac81fc5aeffdbd76",
+                "sha256:51cb66cc54621609dd593d1787f286ee42a5c0adbb4b29abea5a63edc3e03098"
+            ],
+            "version": "==3.4.1"
+        },
+        "zope.component": {
+            "hashes": [
                 "sha256:aee9a753acbe5ad5816cc349287d0d5a0d9e7472797088c7891d283cbf6afb72",
                 "sha256:df541a0501c79123f9ac30c6686a9e45c2690c5c3ae4f2b7f4c6fd1a3aaaf614"
             ],
-            "markers": "python_version >= '2.7' and python_version not in '3.0, 3.1, 3.2, 3.3, 3.4'",
-=======
-                "sha256:3607921face881ba3e026887d8150cca609d517579abe052ac81fc5aeffdbd76",
-                "sha256:51cb66cc54621609dd593d1787f286ee42a5c0adbb4b29abea5a63edc3e03098"
-            ],
-            "version": "==3.4.1"
-        },
-        "zope.component": {
-            "hashes": [
-                "sha256:aee9a753acbe5ad5816cc349287d0d5a0d9e7472797088c7891d283cbf6afb72",
-                "sha256:df541a0501c79123f9ac30c6686a9e45c2690c5c3ae4f2b7f4c6fd1a3aaaf614"
-            ],
->>>>>>> 57eea3a8
             "version": "==5.0.0"
         },
         "zope.deprecation": {
@@ -1749,10 +1614,6 @@
                 "sha256:fa939c2e2468142c9773443d4038e7c915b0cc1b670d3c9192bdc503f7ea73e9",
                 "sha256:fcc5c1f95102989d2e116ffc8467963554ce89f30a65a3ea86a4d06849c498d8"
             ],
-<<<<<<< HEAD
-            "markers": "python_version >= '2.7' and python_version not in '3.0, 3.1, 3.2, 3.3, 3.4'",
-=======
->>>>>>> 57eea3a8
             "version": "==5.3.0"
         },
         "zope.lifecycleevent": {
